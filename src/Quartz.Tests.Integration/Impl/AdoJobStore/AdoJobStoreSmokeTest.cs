using System;
using System.Collections.Generic;
using System.Collections.Specialized;
using System.Diagnostics;
using System.Threading;

using NUnit.Framework;

using Quartz.Impl;
using Quartz.Impl.Calendar;
using Quartz.Impl.Triggers;
using Quartz.Job;
using Quartz.Spi;

namespace Quartz.Tests.Integration.Impl.AdoJobStore
{
    [Category("integration")]
    [TestFixture]
    public class AdoJobStoreSmokeTest
    {
        private static readonly Dictionary<string, string> dbConnectionStrings = new Dictionary<string, string>();
        private bool clearJobs = true;
        private bool scheduleJobs = true;
        private bool clustered = true;

        static AdoJobStoreSmokeTest()
        {
            dbConnectionStrings["Oracle"] =
                "Data Source=(DESCRIPTION=(ADDRESS_LIST=(ADDRESS=(PROTOCOL=TCP)(HOST=localhost)(PORT=1521)))(CONNECT_DATA=(SERVICE_NAME=xe)));User Id=quartznet;Password=quartznet;";
            dbConnectionStrings["SQLServer"] = "Server=(local);Database=quartz;Trusted_Connection=True;";
            dbConnectionStrings["SQLServerCe"] = @"Data Source=C:\quartznet.sdf;Persist Security Info=False;";
            dbConnectionStrings["MySQL"] = "Server = localhost; Database = quartz; Uid = quartznet; Pwd = quartznet";
            dbConnectionStrings["PostgreSQL"] =
                "Server=127.0.0.1;Port=5432;Userid=quartznet;Password=quartznet;Protocol=3;SSL=false; Pooling=true;MinPoolSize=1;MaxPoolSize=20;Encoding=UTF8;Timeout=15;SslMode=Disable;";
            dbConnectionStrings["SQLite"] = "Data Source=test.db;Version=3;";
            dbConnectionStrings["Firebird"] = "User=SYSDBA;Password=masterkey;Database=c:\\quartznet;DataSource=localhost;Port=3050;Dialect=3; Charset=NONE;Role=;Connection lifetime=15;Pooling=true;MinPoolSize=0;MaxPoolSize=50;Packet Size=8192;ServerType=0;";
        }

        [Test]
        public void TestFirebird()
        {
            RunAdoJobStoreTest("Firebird-201", "Firebird");
        }

        [Test]
        public void TestPostgreSQL()
        {
            NameValueCollection properties = new NameValueCollection();
            properties["quartz.jobStore.driverDelegateType"] = "Quartz.Impl.AdoJobStore.PostgreSQLDelegate, Quartz";
            RunAdoJobStoreTest("Npgsql-10", "PostgreSQL", properties);
        }

        [Test]
        public void TestSqlServer11()
        {
            NameValueCollection properties = new NameValueCollection();
            properties["quartz.jobStore.driverDelegateType"] = "Quartz.Impl.AdoJobStore.SqlServerDelegate, Quartz";
            RunAdoJobStoreTest("SqlServer-11", "SQLServer", properties);
        }

        [Test]
        public void TestSqlServer20()
        {
            NameValueCollection properties = new NameValueCollection();
            properties["quartz.jobStore.driverDelegateType"] = "Quartz.Impl.AdoJobStore.SqlServerDelegate, Quartz";
            RunAdoJobStoreTest("SqlServer-20", "SQLServer", properties);
        }


        [Test]
        public void TestSqlServerCe351()
        {
            bool previousClustered = clustered;
            clustered = false;
            NameValueCollection properties = new NameValueCollection();
            properties["quartz.jobStore.driverDelegateType"] = "Quartz.Impl.AdoJobStore.SqlServerDelegate, Quartz";
            try
            {
                RunAdoJobStoreTest("SqlServerCe-351", "SQLServerCe", properties);
            }
            finally
            {
                clustered = previousClustered;
            }
        }


        [Test]
        public void TestOracleClient20()
        {
            NameValueCollection properties = new NameValueCollection();
            properties["quartz.jobStore.driverDelegateType"] = "Quartz.Impl.AdoJobStore.OracleDelegate, Quartz";
            RunAdoJobStoreTest("OracleClient-20", "Oracle", properties);
        }

        [Test]
        public void TestOracleODP20()
        {
            NameValueCollection properties = new NameValueCollection();
            properties["quartz.jobStore.driverDelegateType"] = "Quartz.Impl.AdoJobStore.OracleDelegate, Quartz";
            RunAdoJobStoreTest("OracleODP-20", "Oracle", properties);
        }

        [Test]
        public void TestMySql50()
        {
            NameValueCollection properties = new NameValueCollection();
            properties["quartz.jobStore.driverDelegateType"] = "Quartz.Impl.AdoJobStore.MySQLDelegate, Quartz";
            RunAdoJobStoreTest("MySql-50", "MySQL", properties);
        }

        [Test]
        public void TestMySql51()
        {
            NameValueCollection properties = new NameValueCollection();
            properties["quartz.jobStore.driverDelegateType"] = "Quartz.Impl.AdoJobStore.MySQLDelegate, Quartz";
            RunAdoJobStoreTest("MySql-51", "MySQL", properties);
        }

        [Test]
        public void TestMySql10()
        {
            NameValueCollection properties = new NameValueCollection();
            properties["quartz.jobStore.driverDelegateType"] = "Quartz.Impl.AdoJobStore.MySQLDelegate, Quartz";
            RunAdoJobStoreTest("MySql-10", "MySQL", properties);
        }

        [Test]
        public void TestMySql109()
        {
            NameValueCollection properties = new NameValueCollection();
            properties["quartz.jobStore.driverDelegateType"] = "Quartz.Impl.AdoJobStore.MySQLDelegate, Quartz";
            RunAdoJobStoreTest("MySql-109", "MySQL", properties);
        }

        [Test]
        public void TestSQLite10()
        {
            NameValueCollection properties = new NameValueCollection();
            properties["quartz.jobStore.driverDelegateType"] = "Quartz.Impl.AdoJobStore.SQLiteDelegate, Quartz";
            RunAdoJobStoreTest("SQLite-10", "SQLite", properties);
        }

        [Test]
        public void TestSQLite10Clustered()
        {
            clustered = true;
            try
            {
                TestSQLite10();
            }
            finally
            {
                clustered = false;
            }
        }


        private void RunAdoJobStoreTest(string dbProvider, string connectionStringId)
        {
            RunAdoJobStoreTest(dbProvider, connectionStringId, null);
        }

        private void RunAdoJobStoreTest(string dbProvider, string connectionStringId,
                                        NameValueCollection extraProperties)
        {
            NameValueCollection properties = new NameValueCollection();

            properties["quartz.scheduler.instanceName"] = "TestScheduler";
            properties["quartz.scheduler.instanceId"] = "instance_one";
            properties["quartz.threadPool.type"] = "Quartz.Simpl.SimpleThreadPool, Quartz";
            properties["quartz.threadPool.threadCount"] = "10";
            properties["quartz.threadPool.threadPriority"] = "Normal";
            properties["quartz.jobStore.misfireThreshold"] = "60000";
            properties["quartz.jobStore.type"] = "Quartz.Impl.AdoJobStore.JobStoreTX, Quartz";
            properties["quartz.jobStore.driverDelegateType"] = "Quartz.Impl.AdoJobStore.StdAdoDelegate, Quartz";
            properties["quartz.jobStore.useProperties"] = "false";
            properties["quartz.jobStore.dataSource"] = "default";
            properties["quartz.jobStore.tablePrefix"] = "QRTZ_";
            properties["quartz.jobStore.clustered"] = clustered.ToString();

            if (extraProperties != null)
            {
                foreach (string key in extraProperties.Keys)
                {
                    properties[key] = extraProperties[key];
                }
            }

            if (connectionStringId == "SQLServer" || connectionStringId == "SQLite")
            {
                // if running MS SQL Server we need this
                properties["quartz.jobStore.lockHandler.type"] =
                    "Quartz.Impl.AdoJobStore.UpdateLockRowSemaphore, Quartz";
            }

            string connectionString;
            if (!dbConnectionStrings.TryGetValue(connectionStringId, out connectionString))
            {
                throw new Exception("Unknown connection string id: " + connectionStringId);
            }
            properties["quartz.dataSource.default.connectionString"] = connectionString;
            properties["quartz.dataSource.default.provider"] = dbProvider;

            // First we must get a reference to a scheduler
            ISchedulerFactory sf = new StdSchedulerFactory(properties);
            IScheduler sched = sf.GetScheduler();

            try
            {
                if (clearJobs)
                {
                    CleanUp(sched);
                }

                if (scheduleJobs)
                {
                    ICalendar cronCalendar = new CronCalendar("0/5 * * * * ?");
                    ICalendar holidayCalendar = new HolidayCalendar();

                    // QRTZNET-86
                    ITrigger t = sched.GetTrigger(new TriggerKey("NonExistingTrigger", "NonExistingGroup"));
                    Assert.IsNull(t);

                    AnnualCalendar cal = new AnnualCalendar();
                    sched.AddCalendar("annualCalendar", cal, false, true);

                    IOperableTrigger calendarsTrigger = new SimpleTriggerImpl("calendarsTrigger", "test", 20, TimeSpan.FromMilliseconds(5));
                    calendarsTrigger.CalendarName = "annualCalendar";

                    JobDetailImpl jd = new JobDetailImpl("testJob", "test", typeof(NoOpJob));
                    sched.ScheduleJob(jd, calendarsTrigger);

                    // QRTZNET-93
                    sched.AddCalendar("annualCalendar", cal, true, true);

                    sched.AddCalendar("baseCalendar", new BaseCalendar(), false, true);
                    sched.AddCalendar("cronCalendar", cronCalendar, false, true);
                    sched.AddCalendar("dailyCalendar", new DailyCalendar(DateTime.Now.Date, DateTime.Now.AddMinutes(1)), false, true);
                    sched.AddCalendar("holidayCalendar", holidayCalendar, false, true);
                    sched.AddCalendar("monthlyCalendar", new MonthlyCalendar(), false, true);
                    sched.AddCalendar("weeklyCalendar", new WeeklyCalendar(), false, true);

                    sched.AddCalendar("cronCalendar", cronCalendar, true, true);
                    sched.AddCalendar("holidayCalendar", holidayCalendar, true, true);

                    Assert.IsNotNull(sched.GetCalendar("annualCalendar"));

                    JobDetailImpl lonelyJob = new JobDetailImpl("lonelyJob", "lonelyGroup", typeof(SimpleRecoveryJob));
                    lonelyJob.Durable = true;
                    lonelyJob.RequestsRecovery = true;
                    sched.AddJob(lonelyJob, false);
                    sched.AddJob(lonelyJob, true);
                    
                    string schedId = sched.SchedulerInstanceId;

                    int count = 1;

                    JobDetailImpl job = new JobDetailImpl("job_" + count, schedId, typeof (SimpleRecoveryJob));

                    // ask scheduler to re-Execute this job if it was in progress when
                    // the scheduler went down...
                    job.RequestsRecovery = true;
                    IOperableTrigger trigger = new SimpleTriggerImpl("trig_" + count, schedId, 20, TimeSpan.FromSeconds(5));

                    trigger.StartTimeUtc = DateTime.Now.AddMilliseconds(1000L);
                    sched.ScheduleJob(job, trigger);

                    // check that trigger was stored
                    ITrigger persisted = sched.GetTrigger(new TriggerKey("trig_" + count, schedId));
                    Assert.IsNotNull(persisted);
                    Assert.IsTrue(persisted is SimpleTriggerImpl);

                    count++;
                    job = new JobDetailImpl("job_" + count, schedId, typeof (SimpleRecoveryJob));
                    // ask scheduler to re-Execute this job if it was in progress when
                    // the scheduler went down...
                    job.RequestsRecovery = (true);
                    trigger = new SimpleTriggerImpl("trig_" + count, schedId, 20, TimeSpan.FromSeconds(5));

                    trigger.StartTimeUtc = (DateTime.Now.AddMilliseconds(2000L));
                    sched.ScheduleJob(job, trigger);

                    count++;
                    job = new JobDetailImpl("job_" + count, schedId, typeof (SimpleRecoveryStatefulJob));
                    // ask scheduler to re-Execute this job if it was in progress when
                    // the scheduler went down...
                    job.RequestsRecovery = (true);
                    trigger = new SimpleTriggerImpl("trig_" + count, schedId, 20, TimeSpan.FromSeconds(3));

                    trigger.StartTimeUtc = (DateTime.Now.AddMilliseconds(1000L));
                    sched.ScheduleJob(job, trigger);

                    count++;
                    job = new JobDetailImpl("job_" + count, schedId, typeof (SimpleRecoveryJob));
                    // ask scheduler to re-Execute this job if it was in progress when
                    // the scheduler went down...
                    job.RequestsRecovery = (true);
                    trigger = new SimpleTriggerImpl("trig_" + count, schedId, 20, TimeSpan.FromSeconds(4));

                    trigger.StartTimeUtc = (DateTime.Now.AddMilliseconds(1000L));
                    sched.ScheduleJob(job, trigger);

                    count++;
                    job = new JobDetailImpl("job_" + count, schedId, typeof (SimpleRecoveryJob));
                    // ask scheduler to re-Execute this job if it was in progress when
                    // the scheduler went down...
                    job.RequestsRecovery = (true);
                    trigger = new SimpleTriggerImpl("trig_" + count, schedId, 20, TimeSpan.FromMilliseconds(4500));
                    sched.ScheduleJob(job, trigger);

                    count++;
                    job = new JobDetailImpl("job_" + count, schedId, typeof (SimpleRecoveryJob));
                    // ask scheduler to re-Execute this job if it was in progress when
                    // the scheduler went down...
                    job.RequestsRecovery = (true);
                    IOperableTrigger ct = new CronTriggerImpl("cron_trig_" + count, schedId, "0/10 * * * * ?");
                    ct.StartTimeUtc = DateTime.Now.AddMilliseconds(1000);

                    sched.ScheduleJob(job, ct);

                    count++;
                    job = new JobDetailImpl("job_" + count, schedId, typeof (SimpleRecoveryJob));
                    // ask scheduler to re-Execute this job if it was in progress when
                    // the scheduler went down...
                    job.RequestsRecovery = (true);
                    NthIncludedDayTrigger nt = new NthIncludedDayTrigger("cron_trig_" + count, schedId);
                    nt.StartTimeUtc = DateTime.Now.Date.AddMilliseconds(1000);
                    nt.N = 1;

                    sched.ScheduleJob(job, nt);

                    sched.Start();

                    sched.PauseAll();

                    sched.ResumeAll();

                    sched.PauseJob(new JobKey("job_1", schedId));

                    sched.ResumeJob(new JobKey("job_1", schedId));

                    sched.PauseJobGroup(schedId);
                    
                    Thread.Sleep(1000);

                    sched.ResumeJobGroup(schedId);

                    sched.PauseTrigger(new TriggerKey("trig_2", schedId));
                    sched.ResumeTrigger(new TriggerKey("trig_2", schedId));

                    sched.PauseTriggerGroup(schedId);
                    
                    Assert.AreEqual(1, sched.GetPausedTriggerGroups().Count);

                    Thread.Sleep(1000);
                    sched.ResumeTriggerGroup(schedId);


                    Thread.Sleep(TimeSpan.FromSeconds(20));

                    sched.Standby();

                    CollectionAssert.IsNotEmpty(sched.GetCalendarNames());
                    CollectionAssert.IsNotEmpty(sched.GetJobKeys(schedId));

                    CollectionAssert.IsNotEmpty(sched.GetTriggersOfJob(new JobKey("job_2", schedId)));
                    Assert.IsNotNull(sched.GetJobDetail(new JobKey("job_2", schedId)));

                    sched.DeleteCalendar("cronCalendar");
                    sched.DeleteCalendar("holidayCalendar");
                    sched.DeleteJob(new JobKey("lonelyJob", "lonelyGroup"));
                    
                }
            }
            finally
            {
                sched.Shutdown(false);
            }
        }


        [Test]
        [Explicit]
        public void TestSqlServerStress()
        {
            NameValueCollection properties = new NameValueCollection();

            properties["quartz.scheduler.instanceName"] = "TestScheduler";
            properties["quartz.scheduler.instanceId"] = "instance_one";
            properties["quartz.threadPool.type"] = "Quartz.Simpl.SimpleThreadPool, Quartz";
            properties["quartz.threadPool.threadCount"] = "10";
            properties["quartz.threadPool.threadPriority"] = "Normal";
            properties["quartz.jobStore.misfireThreshold"] = "60000";
            properties["quartz.jobStore.type"] = "Quartz.Impl.AdoJobStore.JobStoreTX, Quartz";
            properties["quartz.jobStore.driverDelegateType"] = "Quartz.Impl.AdoJobStore.StdAdoDelegate, Quartz";
            properties["quartz.jobStore.useProperties"] = "false";
            properties["quartz.jobStore.dataSource"] = "default";
            properties["quartz.jobStore.tablePrefix"] = "QRTZ_";
            properties["quartz.jobStore.clustered"] = clustered.ToString();

            properties["quartz.jobStore.driverDelegateType"] = "Quartz.Impl.AdoJobStore.SqlServerDelegate, Quartz";
            RunAdoJobStoreTest("SqlServer-20", "SQLServer", properties);
            properties["quartz.jobStore.lockHandler.type"] = "Quartz.Impl.AdoJobStore.UpdateLockRowSemaphore, Quartz";

            string connectionString;
            if (!dbConnectionStrings.TryGetValue("SQLServer", out connectionString))
            {
                throw new Exception("Unknown connection string id: " + "SQLServer");
            }
            properties["quartz.dataSource.default.connectionString"] = connectionString;
            properties["quartz.dataSource.default.provider"] = "SqlServer-20";

            // First we must get a reference to a scheduler
            ISchedulerFactory sf = new StdSchedulerFactory(properties);
            IScheduler sched = sf.GetScheduler();

            try
            {

                    CleanUp(sched);


                if (scheduleJobs)
                {
                    ICalendar cronCalendar = new CronCalendar("0/5 * * * * ?");
                    ICalendar holidayCalendar = new HolidayCalendar();

                    for (int i = 0; i < 100000; ++i)
                    {
<<<<<<< HEAD
                        SimpleTrigger trigger = new SimpleTrigger("calendarsTrigger_" + i, "test", SimpleTrigger.RepeatIndefinitely, TimeSpan.FromSeconds(1));
                        JobDetail jd = new JobDetail("testJob_" + i, "test", typeof(NoOpJob));
=======
                        ITrigger trigger = new SimpleTriggerImpl("calendarsTrigger", "test", SimpleTriggerImpl.RepeatIndefinitely, TimeSpan.FromSeconds(1));
                        JobDetailImpl jd = new JobDetailImpl("testJob", "test", typeof(NoOpJob));
>>>>>>> 07651102
                        sched.ScheduleJob(jd, trigger);
                    }
                }
                sched.Start();
                Thread.Sleep(TimeSpan.FromSeconds(30));
            }
            finally
            {
                sched.Shutdown(false);
            }

        }

        private static void CleanUp(IScheduler inScheduler)
        {
            // unschedule jobs
            IList<string> groups = inScheduler.GetTriggerGroupNames();
            foreach (string group in groups)
            {
                IList<TriggerKey> names = inScheduler.GetTriggerKeys(group);
                for (int j = 0; j < names.Count; j++)
                {
                    inScheduler.UnscheduleJob(names[j]);
                }
            }

            // delete jobs
            groups = inScheduler.GetJobGroupNames();
            foreach (string group in groups)
            {
                IList<JobKey> jobNames = inScheduler.GetJobKeys(group);
                foreach (JobKey jobKey in jobNames)
                {
                    inScheduler.DeleteJob(jobKey);
                }
            }

            inScheduler.DeleteCalendar("annualCalendar");
            inScheduler.DeleteCalendar("baseCalendar");
            inScheduler.DeleteCalendar("cronCalendar");
            inScheduler.DeleteCalendar("dailyCalendar");
            inScheduler.DeleteCalendar("holidayCalendar");
            inScheduler.DeleteCalendar("monthlyCalendar");
            inScheduler.DeleteCalendar("weeklyCalendar");
        }

        [Test]
        [Explicit]
        public void StressTest()
        {
            NameValueCollection properties = new NameValueCollection();

            properties["quartz.scheduler.instanceName"] = "TestScheduler";
            properties["quartz.scheduler.instanceId"] = "instance_one";
            properties["quartz.threadPool.type"] = "Quartz.Simpl.SimpleThreadPool, Quartz";
            properties["quartz.threadPool.threadCount"] = "10";
            properties["quartz.threadPool.threadPriority"] = "Normal";
            properties["quartz.jobStore.misfireThreshold"] = "60000";
            properties["quartz.jobStore.type"] = "Quartz.Impl.AdoJobStore.JobStoreTX, Quartz";
            properties["quartz.jobStore.driverDelegateType"] = "Quartz.Impl.AdoJobStore.StdAdoDelegate, Quartz";
            properties["quartz.jobStore.useProperties"] = "false";
            properties["quartz.jobStore.dataSource"] = "default";
            properties["quartz.jobStore.tablePrefix"] = "QRTZ_";
            properties["quartz.jobStore.clustered"] = "false";
            properties["quartz.jobStore.driverDelegateType"] = "Quartz.Impl.AdoJobStore.SqlServerDelegate, Quartz";
            properties["quartz.jobStore.lockHandler.type"] = "Quartz.Impl.AdoJobStore.UpdateLockRowSemaphore, Quartz";

            string connectionString = "Server=(local);Database=quartz;Trusted_Connection=True;";
            properties["quartz.dataSource.default.connectionString"] = connectionString;
            properties["quartz.dataSource.default.provider"] = "SqlServer-20";

            // First we must get a reference to a scheduler
            ISchedulerFactory sf = new StdSchedulerFactory(properties);
            IScheduler sched = sf.GetScheduler();

            try
            {
                    CleanUp(sched);

                    JobDetailImpl lonelyJob = new JobDetailImpl("lonelyJob", "lonelyGroup", typeof(SimpleRecoveryJob));
                    lonelyJob.Durable = true;
                    lonelyJob.RequestsRecovery = true;
                    sched.AddJob(lonelyJob, false);
                    sched.AddJob(lonelyJob, true);

                    string schedId = sched.SchedulerInstanceId;

                    JobDetailImpl job = new JobDetailImpl("job_to_use", schedId, typeof(SimpleRecoveryJob));

                    for (int i = 0; i < 100000; ++i)
                    {
                        IOperableTrigger trigger = new SimpleTriggerImpl("stressing_simple", SimpleTriggerImpl.RepeatIndefinitely, TimeSpan.FromSeconds(1));
                        trigger.StartTimeUtc = DateTime.Now.AddMilliseconds(i);
                        sched.ScheduleJob(job, trigger);
                    }

                    for (int i = 0; i < 100000; ++i)
                    {
                        IOperableTrigger ct = new CronTriggerImpl("stressing_cron", "0/1 * * * * ?");
                        ct.StartTimeUtc = DateTime.Now.AddMilliseconds(i);
                        sched.ScheduleJob(job, ct);
                    }
    
                    Stopwatch stopwatch = new Stopwatch();
                    stopwatch.Start();
                    sched.Start();
                    Thread.Sleep(TimeSpan.FromMinutes(3));
                    stopwatch.Stop();
                    Console.WriteLine("Took: " + stopwatch.Elapsed);
            }
            finally
            {
                sched.Shutdown(false);
            }
        }

    }

    internal class DummyTriggerListener : ITriggerListener
    {
        public string Name
        {
            get { return GetType().FullName; }
        }

        public void TriggerFired(ITrigger trigger, IJobExecutionContext context)
        {
        }

        public bool VetoJobExecution(ITrigger trigger, IJobExecutionContext context)
        {
            return false;
        }

        public void TriggerMisfired(ITrigger trigger)
        {
        }

        public void TriggerComplete(ITrigger trigger, IJobExecutionContext context,
                                    SchedulerInstruction triggerInstructionCode)
        {
        }
    }

    internal class DummyJobListener : IJobListener
    {

        public string Name
        {
            get { return GetType().FullName; }
        }

        public void JobToBeExecuted(IJobExecutionContext context)
        {
            
        }

        public void JobExecutionVetoed(IJobExecutionContext context)
        {
            
        }

        public void JobWasExecuted(IJobExecutionContext context, JobExecutionException jobException)
        {
            
        }
    }

    public class SimpleRecoveryJob : IJob
    {
        private const string Count = "count";

        /// <summary> 
        /// Called by the <see cref="IScheduler" /> when a
        /// <see cref="ITrigger" /> fires that is associated with
        /// the <see cref="IJob" />.
        /// </summary>
        public virtual void Execute(IJobExecutionContext context)
        {
            // delay for ten seconds
            try
            {
                Thread.Sleep(TimeSpan.FromSeconds(10));
            }
            catch (ThreadInterruptedException)
            {
            }

            JobDataMap data = context.JobDetail.JobDataMap;
            int count;
            if (data.ContainsKey(Count))
            {
                count = data.GetInt(Count);
            }
            else
            {
                count = 0;
            }
            count++;
            data.Put(Count, count);
        }
    }

    [DisallowConcurrentExecution]
    [PersistJobDataAfterExecution]
    public class SimpleRecoveryStatefulJob : SimpleRecoveryJob
    {
    }
}<|MERGE_RESOLUTION|>--- conflicted
+++ resolved
@@ -1,646 +1,641 @@
-using System;
-using System.Collections.Generic;
-using System.Collections.Specialized;
-using System.Diagnostics;
-using System.Threading;
-
-using NUnit.Framework;
-
-using Quartz.Impl;
-using Quartz.Impl.Calendar;
-using Quartz.Impl.Triggers;
-using Quartz.Job;
-using Quartz.Spi;
-
-namespace Quartz.Tests.Integration.Impl.AdoJobStore
-{
-    [Category("integration")]
-    [TestFixture]
-    public class AdoJobStoreSmokeTest
-    {
-        private static readonly Dictionary<string, string> dbConnectionStrings = new Dictionary<string, string>();
-        private bool clearJobs = true;
-        private bool scheduleJobs = true;
-        private bool clustered = true;
-
-        static AdoJobStoreSmokeTest()
-        {
-            dbConnectionStrings["Oracle"] =
-                "Data Source=(DESCRIPTION=(ADDRESS_LIST=(ADDRESS=(PROTOCOL=TCP)(HOST=localhost)(PORT=1521)))(CONNECT_DATA=(SERVICE_NAME=xe)));User Id=quartznet;Password=quartznet;";
-            dbConnectionStrings["SQLServer"] = "Server=(local);Database=quartz;Trusted_Connection=True;";
-            dbConnectionStrings["SQLServerCe"] = @"Data Source=C:\quartznet.sdf;Persist Security Info=False;";
-            dbConnectionStrings["MySQL"] = "Server = localhost; Database = quartz; Uid = quartznet; Pwd = quartznet";
-            dbConnectionStrings["PostgreSQL"] =
-                "Server=127.0.0.1;Port=5432;Userid=quartznet;Password=quartznet;Protocol=3;SSL=false; Pooling=true;MinPoolSize=1;MaxPoolSize=20;Encoding=UTF8;Timeout=15;SslMode=Disable;";
-            dbConnectionStrings["SQLite"] = "Data Source=test.db;Version=3;";
-            dbConnectionStrings["Firebird"] = "User=SYSDBA;Password=masterkey;Database=c:\\quartznet;DataSource=localhost;Port=3050;Dialect=3; Charset=NONE;Role=;Connection lifetime=15;Pooling=true;MinPoolSize=0;MaxPoolSize=50;Packet Size=8192;ServerType=0;";
-        }
-
-        [Test]
-        public void TestFirebird()
-        {
-            RunAdoJobStoreTest("Firebird-201", "Firebird");
-        }
-
-        [Test]
-        public void TestPostgreSQL()
-        {
-            NameValueCollection properties = new NameValueCollection();
-            properties["quartz.jobStore.driverDelegateType"] = "Quartz.Impl.AdoJobStore.PostgreSQLDelegate, Quartz";
-            RunAdoJobStoreTest("Npgsql-10", "PostgreSQL", properties);
-        }
-
-        [Test]
-        public void TestSqlServer11()
-        {
-            NameValueCollection properties = new NameValueCollection();
-            properties["quartz.jobStore.driverDelegateType"] = "Quartz.Impl.AdoJobStore.SqlServerDelegate, Quartz";
-            RunAdoJobStoreTest("SqlServer-11", "SQLServer", properties);
-        }
-
-        [Test]
-        public void TestSqlServer20()
-        {
-            NameValueCollection properties = new NameValueCollection();
-            properties["quartz.jobStore.driverDelegateType"] = "Quartz.Impl.AdoJobStore.SqlServerDelegate, Quartz";
-            RunAdoJobStoreTest("SqlServer-20", "SQLServer", properties);
-        }
-
-
-        [Test]
-        public void TestSqlServerCe351()
-        {
-            bool previousClustered = clustered;
-            clustered = false;
-            NameValueCollection properties = new NameValueCollection();
-            properties["quartz.jobStore.driverDelegateType"] = "Quartz.Impl.AdoJobStore.SqlServerDelegate, Quartz";
-            try
-            {
-                RunAdoJobStoreTest("SqlServerCe-351", "SQLServerCe", properties);
-            }
-            finally
-            {
-                clustered = previousClustered;
-            }
-        }
-
-
-        [Test]
-        public void TestOracleClient20()
-        {
-            NameValueCollection properties = new NameValueCollection();
-            properties["quartz.jobStore.driverDelegateType"] = "Quartz.Impl.AdoJobStore.OracleDelegate, Quartz";
-            RunAdoJobStoreTest("OracleClient-20", "Oracle", properties);
-        }
-
-        [Test]
-        public void TestOracleODP20()
-        {
-            NameValueCollection properties = new NameValueCollection();
-            properties["quartz.jobStore.driverDelegateType"] = "Quartz.Impl.AdoJobStore.OracleDelegate, Quartz";
-            RunAdoJobStoreTest("OracleODP-20", "Oracle", properties);
-        }
-
-        [Test]
-        public void TestMySql50()
-        {
-            NameValueCollection properties = new NameValueCollection();
-            properties["quartz.jobStore.driverDelegateType"] = "Quartz.Impl.AdoJobStore.MySQLDelegate, Quartz";
-            RunAdoJobStoreTest("MySql-50", "MySQL", properties);
-        }
-
-        [Test]
-        public void TestMySql51()
-        {
-            NameValueCollection properties = new NameValueCollection();
-            properties["quartz.jobStore.driverDelegateType"] = "Quartz.Impl.AdoJobStore.MySQLDelegate, Quartz";
-            RunAdoJobStoreTest("MySql-51", "MySQL", properties);
-        }
-
-        [Test]
-        public void TestMySql10()
-        {
-            NameValueCollection properties = new NameValueCollection();
-            properties["quartz.jobStore.driverDelegateType"] = "Quartz.Impl.AdoJobStore.MySQLDelegate, Quartz";
-            RunAdoJobStoreTest("MySql-10", "MySQL", properties);
-        }
-
-        [Test]
-        public void TestMySql109()
-        {
-            NameValueCollection properties = new NameValueCollection();
-            properties["quartz.jobStore.driverDelegateType"] = "Quartz.Impl.AdoJobStore.MySQLDelegate, Quartz";
-            RunAdoJobStoreTest("MySql-109", "MySQL", properties);
-        }
-
-        [Test]
-        public void TestSQLite10()
-        {
-            NameValueCollection properties = new NameValueCollection();
-            properties["quartz.jobStore.driverDelegateType"] = "Quartz.Impl.AdoJobStore.SQLiteDelegate, Quartz";
-            RunAdoJobStoreTest("SQLite-10", "SQLite", properties);
-        }
-
-        [Test]
-        public void TestSQLite10Clustered()
-        {
-            clustered = true;
-            try
-            {
-                TestSQLite10();
-            }
-            finally
-            {
-                clustered = false;
-            }
-        }
-
-
-        private void RunAdoJobStoreTest(string dbProvider, string connectionStringId)
-        {
-            RunAdoJobStoreTest(dbProvider, connectionStringId, null);
-        }
-
-        private void RunAdoJobStoreTest(string dbProvider, string connectionStringId,
-                                        NameValueCollection extraProperties)
-        {
-            NameValueCollection properties = new NameValueCollection();
-
-            properties["quartz.scheduler.instanceName"] = "TestScheduler";
-            properties["quartz.scheduler.instanceId"] = "instance_one";
-            properties["quartz.threadPool.type"] = "Quartz.Simpl.SimpleThreadPool, Quartz";
-            properties["quartz.threadPool.threadCount"] = "10";
-            properties["quartz.threadPool.threadPriority"] = "Normal";
-            properties["quartz.jobStore.misfireThreshold"] = "60000";
-            properties["quartz.jobStore.type"] = "Quartz.Impl.AdoJobStore.JobStoreTX, Quartz";
-            properties["quartz.jobStore.driverDelegateType"] = "Quartz.Impl.AdoJobStore.StdAdoDelegate, Quartz";
-            properties["quartz.jobStore.useProperties"] = "false";
-            properties["quartz.jobStore.dataSource"] = "default";
-            properties["quartz.jobStore.tablePrefix"] = "QRTZ_";
-            properties["quartz.jobStore.clustered"] = clustered.ToString();
-
-            if (extraProperties != null)
-            {
-                foreach (string key in extraProperties.Keys)
-                {
-                    properties[key] = extraProperties[key];
-                }
-            }
-
-            if (connectionStringId == "SQLServer" || connectionStringId == "SQLite")
-            {
-                // if running MS SQL Server we need this
-                properties["quartz.jobStore.lockHandler.type"] =
-                    "Quartz.Impl.AdoJobStore.UpdateLockRowSemaphore, Quartz";
-            }
-
-            string connectionString;
-            if (!dbConnectionStrings.TryGetValue(connectionStringId, out connectionString))
-            {
-                throw new Exception("Unknown connection string id: " + connectionStringId);
-            }
-            properties["quartz.dataSource.default.connectionString"] = connectionString;
-            properties["quartz.dataSource.default.provider"] = dbProvider;
-
-            // First we must get a reference to a scheduler
-            ISchedulerFactory sf = new StdSchedulerFactory(properties);
-            IScheduler sched = sf.GetScheduler();
-
-            try
-            {
-                if (clearJobs)
-                {
-                    CleanUp(sched);
-                }
-
-                if (scheduleJobs)
-                {
-                    ICalendar cronCalendar = new CronCalendar("0/5 * * * * ?");
-                    ICalendar holidayCalendar = new HolidayCalendar();
-
-                    // QRTZNET-86
-                    ITrigger t = sched.GetTrigger(new TriggerKey("NonExistingTrigger", "NonExistingGroup"));
-                    Assert.IsNull(t);
-
-                    AnnualCalendar cal = new AnnualCalendar();
-                    sched.AddCalendar("annualCalendar", cal, false, true);
-
-                    IOperableTrigger calendarsTrigger = new SimpleTriggerImpl("calendarsTrigger", "test", 20, TimeSpan.FromMilliseconds(5));
-                    calendarsTrigger.CalendarName = "annualCalendar";
-
-                    JobDetailImpl jd = new JobDetailImpl("testJob", "test", typeof(NoOpJob));
-                    sched.ScheduleJob(jd, calendarsTrigger);
-
-                    // QRTZNET-93
-                    sched.AddCalendar("annualCalendar", cal, true, true);
-
-                    sched.AddCalendar("baseCalendar", new BaseCalendar(), false, true);
-                    sched.AddCalendar("cronCalendar", cronCalendar, false, true);
-                    sched.AddCalendar("dailyCalendar", new DailyCalendar(DateTime.Now.Date, DateTime.Now.AddMinutes(1)), false, true);
-                    sched.AddCalendar("holidayCalendar", holidayCalendar, false, true);
-                    sched.AddCalendar("monthlyCalendar", new MonthlyCalendar(), false, true);
-                    sched.AddCalendar("weeklyCalendar", new WeeklyCalendar(), false, true);
-
-                    sched.AddCalendar("cronCalendar", cronCalendar, true, true);
-                    sched.AddCalendar("holidayCalendar", holidayCalendar, true, true);
-
-                    Assert.IsNotNull(sched.GetCalendar("annualCalendar"));
-
-                    JobDetailImpl lonelyJob = new JobDetailImpl("lonelyJob", "lonelyGroup", typeof(SimpleRecoveryJob));
-                    lonelyJob.Durable = true;
-                    lonelyJob.RequestsRecovery = true;
-                    sched.AddJob(lonelyJob, false);
-                    sched.AddJob(lonelyJob, true);
-                    
-                    string schedId = sched.SchedulerInstanceId;
-
-                    int count = 1;
-
-                    JobDetailImpl job = new JobDetailImpl("job_" + count, schedId, typeof (SimpleRecoveryJob));
-
-                    // ask scheduler to re-Execute this job if it was in progress when
-                    // the scheduler went down...
-                    job.RequestsRecovery = true;
-                    IOperableTrigger trigger = new SimpleTriggerImpl("trig_" + count, schedId, 20, TimeSpan.FromSeconds(5));
-
-                    trigger.StartTimeUtc = DateTime.Now.AddMilliseconds(1000L);
-                    sched.ScheduleJob(job, trigger);
-
-                    // check that trigger was stored
-                    ITrigger persisted = sched.GetTrigger(new TriggerKey("trig_" + count, schedId));
-                    Assert.IsNotNull(persisted);
-                    Assert.IsTrue(persisted is SimpleTriggerImpl);
-
-                    count++;
-                    job = new JobDetailImpl("job_" + count, schedId, typeof (SimpleRecoveryJob));
-                    // ask scheduler to re-Execute this job if it was in progress when
-                    // the scheduler went down...
-                    job.RequestsRecovery = (true);
-                    trigger = new SimpleTriggerImpl("trig_" + count, schedId, 20, TimeSpan.FromSeconds(5));
-
-                    trigger.StartTimeUtc = (DateTime.Now.AddMilliseconds(2000L));
-                    sched.ScheduleJob(job, trigger);
-
-                    count++;
-                    job = new JobDetailImpl("job_" + count, schedId, typeof (SimpleRecoveryStatefulJob));
-                    // ask scheduler to re-Execute this job if it was in progress when
-                    // the scheduler went down...
-                    job.RequestsRecovery = (true);
-                    trigger = new SimpleTriggerImpl("trig_" + count, schedId, 20, TimeSpan.FromSeconds(3));
-
-                    trigger.StartTimeUtc = (DateTime.Now.AddMilliseconds(1000L));
-                    sched.ScheduleJob(job, trigger);
-
-                    count++;
-                    job = new JobDetailImpl("job_" + count, schedId, typeof (SimpleRecoveryJob));
-                    // ask scheduler to re-Execute this job if it was in progress when
-                    // the scheduler went down...
-                    job.RequestsRecovery = (true);
-                    trigger = new SimpleTriggerImpl("trig_" + count, schedId, 20, TimeSpan.FromSeconds(4));
-
-                    trigger.StartTimeUtc = (DateTime.Now.AddMilliseconds(1000L));
-                    sched.ScheduleJob(job, trigger);
-
-                    count++;
-                    job = new JobDetailImpl("job_" + count, schedId, typeof (SimpleRecoveryJob));
-                    // ask scheduler to re-Execute this job if it was in progress when
-                    // the scheduler went down...
-                    job.RequestsRecovery = (true);
-                    trigger = new SimpleTriggerImpl("trig_" + count, schedId, 20, TimeSpan.FromMilliseconds(4500));
-                    sched.ScheduleJob(job, trigger);
-
-                    count++;
-                    job = new JobDetailImpl("job_" + count, schedId, typeof (SimpleRecoveryJob));
-                    // ask scheduler to re-Execute this job if it was in progress when
-                    // the scheduler went down...
-                    job.RequestsRecovery = (true);
-                    IOperableTrigger ct = new CronTriggerImpl("cron_trig_" + count, schedId, "0/10 * * * * ?");
-                    ct.StartTimeUtc = DateTime.Now.AddMilliseconds(1000);
-
-                    sched.ScheduleJob(job, ct);
-
-                    count++;
-                    job = new JobDetailImpl("job_" + count, schedId, typeof (SimpleRecoveryJob));
-                    // ask scheduler to re-Execute this job if it was in progress when
-                    // the scheduler went down...
-                    job.RequestsRecovery = (true);
-                    NthIncludedDayTrigger nt = new NthIncludedDayTrigger("cron_trig_" + count, schedId);
-                    nt.StartTimeUtc = DateTime.Now.Date.AddMilliseconds(1000);
-                    nt.N = 1;
-
-                    sched.ScheduleJob(job, nt);
-
-                    sched.Start();
-
-                    sched.PauseAll();
-
-                    sched.ResumeAll();
-
-                    sched.PauseJob(new JobKey("job_1", schedId));
-
-                    sched.ResumeJob(new JobKey("job_1", schedId));
-
-                    sched.PauseJobGroup(schedId);
-                    
-                    Thread.Sleep(1000);
-
-                    sched.ResumeJobGroup(schedId);
-
-                    sched.PauseTrigger(new TriggerKey("trig_2", schedId));
-                    sched.ResumeTrigger(new TriggerKey("trig_2", schedId));
-
-                    sched.PauseTriggerGroup(schedId);
-                    
-                    Assert.AreEqual(1, sched.GetPausedTriggerGroups().Count);
-
-                    Thread.Sleep(1000);
-                    sched.ResumeTriggerGroup(schedId);
-
-
-                    Thread.Sleep(TimeSpan.FromSeconds(20));
-
-                    sched.Standby();
-
-                    CollectionAssert.IsNotEmpty(sched.GetCalendarNames());
-                    CollectionAssert.IsNotEmpty(sched.GetJobKeys(schedId));
-
-                    CollectionAssert.IsNotEmpty(sched.GetTriggersOfJob(new JobKey("job_2", schedId)));
-                    Assert.IsNotNull(sched.GetJobDetail(new JobKey("job_2", schedId)));
-
-                    sched.DeleteCalendar("cronCalendar");
-                    sched.DeleteCalendar("holidayCalendar");
-                    sched.DeleteJob(new JobKey("lonelyJob", "lonelyGroup"));
-                    
-                }
-            }
-            finally
-            {
-                sched.Shutdown(false);
-            }
-        }
-
-
-        [Test]
-        [Explicit]
-        public void TestSqlServerStress()
-        {
-            NameValueCollection properties = new NameValueCollection();
-
-            properties["quartz.scheduler.instanceName"] = "TestScheduler";
-            properties["quartz.scheduler.instanceId"] = "instance_one";
-            properties["quartz.threadPool.type"] = "Quartz.Simpl.SimpleThreadPool, Quartz";
-            properties["quartz.threadPool.threadCount"] = "10";
-            properties["quartz.threadPool.threadPriority"] = "Normal";
-            properties["quartz.jobStore.misfireThreshold"] = "60000";
-            properties["quartz.jobStore.type"] = "Quartz.Impl.AdoJobStore.JobStoreTX, Quartz";
-            properties["quartz.jobStore.driverDelegateType"] = "Quartz.Impl.AdoJobStore.StdAdoDelegate, Quartz";
-            properties["quartz.jobStore.useProperties"] = "false";
-            properties["quartz.jobStore.dataSource"] = "default";
-            properties["quartz.jobStore.tablePrefix"] = "QRTZ_";
-            properties["quartz.jobStore.clustered"] = clustered.ToString();
-
-            properties["quartz.jobStore.driverDelegateType"] = "Quartz.Impl.AdoJobStore.SqlServerDelegate, Quartz";
-            RunAdoJobStoreTest("SqlServer-20", "SQLServer", properties);
-            properties["quartz.jobStore.lockHandler.type"] = "Quartz.Impl.AdoJobStore.UpdateLockRowSemaphore, Quartz";
-
-            string connectionString;
-            if (!dbConnectionStrings.TryGetValue("SQLServer", out connectionString))
-            {
-                throw new Exception("Unknown connection string id: " + "SQLServer");
-            }
-            properties["quartz.dataSource.default.connectionString"] = connectionString;
-            properties["quartz.dataSource.default.provider"] = "SqlServer-20";
-
-            // First we must get a reference to a scheduler
-            ISchedulerFactory sf = new StdSchedulerFactory(properties);
-            IScheduler sched = sf.GetScheduler();
-
-            try
-            {
-
-                    CleanUp(sched);
-
-
-                if (scheduleJobs)
-                {
-                    ICalendar cronCalendar = new CronCalendar("0/5 * * * * ?");
-                    ICalendar holidayCalendar = new HolidayCalendar();
-
-                    for (int i = 0; i < 100000; ++i)
-                    {
-<<<<<<< HEAD
-                        SimpleTrigger trigger = new SimpleTrigger("calendarsTrigger_" + i, "test", SimpleTrigger.RepeatIndefinitely, TimeSpan.FromSeconds(1));
-                        JobDetail jd = new JobDetail("testJob_" + i, "test", typeof(NoOpJob));
-=======
-                        ITrigger trigger = new SimpleTriggerImpl("calendarsTrigger", "test", SimpleTriggerImpl.RepeatIndefinitely, TimeSpan.FromSeconds(1));
-                        JobDetailImpl jd = new JobDetailImpl("testJob", "test", typeof(NoOpJob));
->>>>>>> 07651102
-                        sched.ScheduleJob(jd, trigger);
-                    }
-                }
-                sched.Start();
-                Thread.Sleep(TimeSpan.FromSeconds(30));
-            }
-            finally
-            {
-                sched.Shutdown(false);
-            }
-
-        }
-
-        private static void CleanUp(IScheduler inScheduler)
-        {
-            // unschedule jobs
-            IList<string> groups = inScheduler.GetTriggerGroupNames();
-            foreach (string group in groups)
-            {
-                IList<TriggerKey> names = inScheduler.GetTriggerKeys(group);
-                for (int j = 0; j < names.Count; j++)
-                {
-                    inScheduler.UnscheduleJob(names[j]);
-                }
-            }
-
-            // delete jobs
-            groups = inScheduler.GetJobGroupNames();
-            foreach (string group in groups)
-            {
-                IList<JobKey> jobNames = inScheduler.GetJobKeys(group);
-                foreach (JobKey jobKey in jobNames)
-                {
-                    inScheduler.DeleteJob(jobKey);
-                }
-            }
-
-            inScheduler.DeleteCalendar("annualCalendar");
-            inScheduler.DeleteCalendar("baseCalendar");
-            inScheduler.DeleteCalendar("cronCalendar");
-            inScheduler.DeleteCalendar("dailyCalendar");
-            inScheduler.DeleteCalendar("holidayCalendar");
-            inScheduler.DeleteCalendar("monthlyCalendar");
-            inScheduler.DeleteCalendar("weeklyCalendar");
-        }
-
-        [Test]
-        [Explicit]
-        public void StressTest()
-        {
-            NameValueCollection properties = new NameValueCollection();
-
-            properties["quartz.scheduler.instanceName"] = "TestScheduler";
-            properties["quartz.scheduler.instanceId"] = "instance_one";
-            properties["quartz.threadPool.type"] = "Quartz.Simpl.SimpleThreadPool, Quartz";
-            properties["quartz.threadPool.threadCount"] = "10";
-            properties["quartz.threadPool.threadPriority"] = "Normal";
-            properties["quartz.jobStore.misfireThreshold"] = "60000";
-            properties["quartz.jobStore.type"] = "Quartz.Impl.AdoJobStore.JobStoreTX, Quartz";
-            properties["quartz.jobStore.driverDelegateType"] = "Quartz.Impl.AdoJobStore.StdAdoDelegate, Quartz";
-            properties["quartz.jobStore.useProperties"] = "false";
-            properties["quartz.jobStore.dataSource"] = "default";
-            properties["quartz.jobStore.tablePrefix"] = "QRTZ_";
-            properties["quartz.jobStore.clustered"] = "false";
-            properties["quartz.jobStore.driverDelegateType"] = "Quartz.Impl.AdoJobStore.SqlServerDelegate, Quartz";
-            properties["quartz.jobStore.lockHandler.type"] = "Quartz.Impl.AdoJobStore.UpdateLockRowSemaphore, Quartz";
-
-            string connectionString = "Server=(local);Database=quartz;Trusted_Connection=True;";
-            properties["quartz.dataSource.default.connectionString"] = connectionString;
-            properties["quartz.dataSource.default.provider"] = "SqlServer-20";
-
-            // First we must get a reference to a scheduler
-            ISchedulerFactory sf = new StdSchedulerFactory(properties);
-            IScheduler sched = sf.GetScheduler();
-
-            try
-            {
-                    CleanUp(sched);
-
-                    JobDetailImpl lonelyJob = new JobDetailImpl("lonelyJob", "lonelyGroup", typeof(SimpleRecoveryJob));
-                    lonelyJob.Durable = true;
-                    lonelyJob.RequestsRecovery = true;
-                    sched.AddJob(lonelyJob, false);
-                    sched.AddJob(lonelyJob, true);
-
-                    string schedId = sched.SchedulerInstanceId;
-
-                    JobDetailImpl job = new JobDetailImpl("job_to_use", schedId, typeof(SimpleRecoveryJob));
-
-                    for (int i = 0; i < 100000; ++i)
-                    {
-                        IOperableTrigger trigger = new SimpleTriggerImpl("stressing_simple", SimpleTriggerImpl.RepeatIndefinitely, TimeSpan.FromSeconds(1));
-                        trigger.StartTimeUtc = DateTime.Now.AddMilliseconds(i);
-                        sched.ScheduleJob(job, trigger);
-                    }
-
-                    for (int i = 0; i < 100000; ++i)
-                    {
-                        IOperableTrigger ct = new CronTriggerImpl("stressing_cron", "0/1 * * * * ?");
-                        ct.StartTimeUtc = DateTime.Now.AddMilliseconds(i);
-                        sched.ScheduleJob(job, ct);
-                    }
-    
-                    Stopwatch stopwatch = new Stopwatch();
-                    stopwatch.Start();
-                    sched.Start();
-                    Thread.Sleep(TimeSpan.FromMinutes(3));
-                    stopwatch.Stop();
-                    Console.WriteLine("Took: " + stopwatch.Elapsed);
-            }
-            finally
-            {
-                sched.Shutdown(false);
-            }
-        }
-
-    }
-
-    internal class DummyTriggerListener : ITriggerListener
-    {
-        public string Name
-        {
-            get { return GetType().FullName; }
-        }
-
-        public void TriggerFired(ITrigger trigger, IJobExecutionContext context)
-        {
-        }
-
-        public bool VetoJobExecution(ITrigger trigger, IJobExecutionContext context)
-        {
-            return false;
-        }
-
-        public void TriggerMisfired(ITrigger trigger)
-        {
-        }
-
-        public void TriggerComplete(ITrigger trigger, IJobExecutionContext context,
-                                    SchedulerInstruction triggerInstructionCode)
-        {
-        }
-    }
-
-    internal class DummyJobListener : IJobListener
-    {
-
-        public string Name
-        {
-            get { return GetType().FullName; }
-        }
-
-        public void JobToBeExecuted(IJobExecutionContext context)
-        {
-            
-        }
-
-        public void JobExecutionVetoed(IJobExecutionContext context)
-        {
-            
-        }
-
-        public void JobWasExecuted(IJobExecutionContext context, JobExecutionException jobException)
-        {
-            
-        }
-    }
-
-    public class SimpleRecoveryJob : IJob
-    {
-        private const string Count = "count";
-
-        /// <summary> 
-        /// Called by the <see cref="IScheduler" /> when a
-        /// <see cref="ITrigger" /> fires that is associated with
-        /// the <see cref="IJob" />.
-        /// </summary>
-        public virtual void Execute(IJobExecutionContext context)
-        {
-            // delay for ten seconds
-            try
-            {
-                Thread.Sleep(TimeSpan.FromSeconds(10));
-            }
-            catch (ThreadInterruptedException)
-            {
-            }
-
-            JobDataMap data = context.JobDetail.JobDataMap;
-            int count;
-            if (data.ContainsKey(Count))
-            {
-                count = data.GetInt(Count);
-            }
-            else
-            {
-                count = 0;
-            }
-            count++;
-            data.Put(Count, count);
-        }
-    }
-
-    [DisallowConcurrentExecution]
-    [PersistJobDataAfterExecution]
-    public class SimpleRecoveryStatefulJob : SimpleRecoveryJob
-    {
-    }
+using System;
+using System.Collections.Generic;
+using System.Collections.Specialized;
+using System.Diagnostics;
+using System.Threading;
+
+using NUnit.Framework;
+
+using Quartz.Impl;
+using Quartz.Impl.Calendar;
+using Quartz.Impl.Triggers;
+using Quartz.Job;
+using Quartz.Spi;
+
+namespace Quartz.Tests.Integration.Impl.AdoJobStore
+{
+    [Category("integration")]
+    [TestFixture]
+    public class AdoJobStoreSmokeTest
+    {
+        private static readonly Dictionary<string, string> dbConnectionStrings = new Dictionary<string, string>();
+        private bool clearJobs = true;
+        private bool scheduleJobs = true;
+        private bool clustered = true;
+
+        static AdoJobStoreSmokeTest()
+        {
+            dbConnectionStrings["Oracle"] =
+                "Data Source=(DESCRIPTION=(ADDRESS_LIST=(ADDRESS=(PROTOCOL=TCP)(HOST=localhost)(PORT=1521)))(CONNECT_DATA=(SERVICE_NAME=xe)));User Id=quartznet;Password=quartznet;";
+            dbConnectionStrings["SQLServer"] = "Server=(local);Database=quartz;Trusted_Connection=True;";
+            dbConnectionStrings["SQLServerCe"] = @"Data Source=C:\quartznet.sdf;Persist Security Info=False;";
+            dbConnectionStrings["MySQL"] = "Server = localhost; Database = quartz; Uid = quartznet; Pwd = quartznet";
+            dbConnectionStrings["PostgreSQL"] =
+                "Server=127.0.0.1;Port=5432;Userid=quartznet;Password=quartznet;Protocol=3;SSL=false; Pooling=true;MinPoolSize=1;MaxPoolSize=20;Encoding=UTF8;Timeout=15;SslMode=Disable;";
+            dbConnectionStrings["SQLite"] = "Data Source=test.db;Version=3;";
+            dbConnectionStrings["Firebird"] = "User=SYSDBA;Password=masterkey;Database=c:\\quartznet;DataSource=localhost;Port=3050;Dialect=3; Charset=NONE;Role=;Connection lifetime=15;Pooling=true;MinPoolSize=0;MaxPoolSize=50;Packet Size=8192;ServerType=0;";
+        }
+
+        [Test]
+        public void TestFirebird()
+        {
+            RunAdoJobStoreTest("Firebird-201", "Firebird");
+        }
+
+        [Test]
+        public void TestPostgreSQL()
+        {
+            NameValueCollection properties = new NameValueCollection();
+            properties["quartz.jobStore.driverDelegateType"] = "Quartz.Impl.AdoJobStore.PostgreSQLDelegate, Quartz";
+            RunAdoJobStoreTest("Npgsql-10", "PostgreSQL", properties);
+        }
+
+        [Test]
+        public void TestSqlServer11()
+        {
+            NameValueCollection properties = new NameValueCollection();
+            properties["quartz.jobStore.driverDelegateType"] = "Quartz.Impl.AdoJobStore.SqlServerDelegate, Quartz";
+            RunAdoJobStoreTest("SqlServer-11", "SQLServer", properties);
+        }
+
+        [Test]
+        public void TestSqlServer20()
+        {
+            NameValueCollection properties = new NameValueCollection();
+            properties["quartz.jobStore.driverDelegateType"] = "Quartz.Impl.AdoJobStore.SqlServerDelegate, Quartz";
+            RunAdoJobStoreTest("SqlServer-20", "SQLServer", properties);
+        }
+
+
+        [Test]
+        public void TestSqlServerCe351()
+        {
+            bool previousClustered = clustered;
+            clustered = false;
+            NameValueCollection properties = new NameValueCollection();
+            properties["quartz.jobStore.driverDelegateType"] = "Quartz.Impl.AdoJobStore.SqlServerDelegate, Quartz";
+            try
+            {
+                RunAdoJobStoreTest("SqlServerCe-351", "SQLServerCe", properties);
+            }
+            finally
+            {
+                clustered = previousClustered;
+            }
+        }
+
+
+        [Test]
+        public void TestOracleClient20()
+        {
+            NameValueCollection properties = new NameValueCollection();
+            properties["quartz.jobStore.driverDelegateType"] = "Quartz.Impl.AdoJobStore.OracleDelegate, Quartz";
+            RunAdoJobStoreTest("OracleClient-20", "Oracle", properties);
+        }
+
+        [Test]
+        public void TestOracleODP20()
+        {
+            NameValueCollection properties = new NameValueCollection();
+            properties["quartz.jobStore.driverDelegateType"] = "Quartz.Impl.AdoJobStore.OracleDelegate, Quartz";
+            RunAdoJobStoreTest("OracleODP-20", "Oracle", properties);
+        }
+
+        [Test]
+        public void TestMySql50()
+        {
+            NameValueCollection properties = new NameValueCollection();
+            properties["quartz.jobStore.driverDelegateType"] = "Quartz.Impl.AdoJobStore.MySQLDelegate, Quartz";
+            RunAdoJobStoreTest("MySql-50", "MySQL", properties);
+        }
+
+        [Test]
+        public void TestMySql51()
+        {
+            NameValueCollection properties = new NameValueCollection();
+            properties["quartz.jobStore.driverDelegateType"] = "Quartz.Impl.AdoJobStore.MySQLDelegate, Quartz";
+            RunAdoJobStoreTest("MySql-51", "MySQL", properties);
+        }
+
+        [Test]
+        public void TestMySql10()
+        {
+            NameValueCollection properties = new NameValueCollection();
+            properties["quartz.jobStore.driverDelegateType"] = "Quartz.Impl.AdoJobStore.MySQLDelegate, Quartz";
+            RunAdoJobStoreTest("MySql-10", "MySQL", properties);
+        }
+
+        [Test]
+        public void TestMySql109()
+        {
+            NameValueCollection properties = new NameValueCollection();
+            properties["quartz.jobStore.driverDelegateType"] = "Quartz.Impl.AdoJobStore.MySQLDelegate, Quartz";
+            RunAdoJobStoreTest("MySql-109", "MySQL", properties);
+        }
+
+        [Test]
+        public void TestSQLite10()
+        {
+            NameValueCollection properties = new NameValueCollection();
+            properties["quartz.jobStore.driverDelegateType"] = "Quartz.Impl.AdoJobStore.SQLiteDelegate, Quartz";
+            RunAdoJobStoreTest("SQLite-10", "SQLite", properties);
+        }
+
+        [Test]
+        public void TestSQLite10Clustered()
+        {
+            clustered = true;
+            try
+            {
+                TestSQLite10();
+            }
+            finally
+            {
+                clustered = false;
+            }
+        }
+
+
+        private void RunAdoJobStoreTest(string dbProvider, string connectionStringId)
+        {
+            RunAdoJobStoreTest(dbProvider, connectionStringId, null);
+        }
+
+        private void RunAdoJobStoreTest(string dbProvider, string connectionStringId,
+                                        NameValueCollection extraProperties)
+        {
+            NameValueCollection properties = new NameValueCollection();
+
+            properties["quartz.scheduler.instanceName"] = "TestScheduler";
+            properties["quartz.scheduler.instanceId"] = "instance_one";
+            properties["quartz.threadPool.type"] = "Quartz.Simpl.SimpleThreadPool, Quartz";
+            properties["quartz.threadPool.threadCount"] = "10";
+            properties["quartz.threadPool.threadPriority"] = "Normal";
+            properties["quartz.jobStore.misfireThreshold"] = "60000";
+            properties["quartz.jobStore.type"] = "Quartz.Impl.AdoJobStore.JobStoreTX, Quartz";
+            properties["quartz.jobStore.driverDelegateType"] = "Quartz.Impl.AdoJobStore.StdAdoDelegate, Quartz";
+            properties["quartz.jobStore.useProperties"] = "false";
+            properties["quartz.jobStore.dataSource"] = "default";
+            properties["quartz.jobStore.tablePrefix"] = "QRTZ_";
+            properties["quartz.jobStore.clustered"] = clustered.ToString();
+
+            if (extraProperties != null)
+            {
+                foreach (string key in extraProperties.Keys)
+                {
+                    properties[key] = extraProperties[key];
+                }
+            }
+
+            if (connectionStringId == "SQLServer" || connectionStringId == "SQLite")
+            {
+                // if running MS SQL Server we need this
+                properties["quartz.jobStore.lockHandler.type"] =
+                    "Quartz.Impl.AdoJobStore.UpdateLockRowSemaphore, Quartz";
+            }
+
+            string connectionString;
+            if (!dbConnectionStrings.TryGetValue(connectionStringId, out connectionString))
+            {
+                throw new Exception("Unknown connection string id: " + connectionStringId);
+            }
+            properties["quartz.dataSource.default.connectionString"] = connectionString;
+            properties["quartz.dataSource.default.provider"] = dbProvider;
+
+            // First we must get a reference to a scheduler
+            ISchedulerFactory sf = new StdSchedulerFactory(properties);
+            IScheduler sched = sf.GetScheduler();
+
+            try
+            {
+                if (clearJobs)
+                {
+                    CleanUp(sched);
+                }
+
+                if (scheduleJobs)
+                {
+                    ICalendar cronCalendar = new CronCalendar("0/5 * * * * ?");
+                    ICalendar holidayCalendar = new HolidayCalendar();
+
+                    // QRTZNET-86
+                    ITrigger t = sched.GetTrigger(new TriggerKey("NonExistingTrigger", "NonExistingGroup"));
+                    Assert.IsNull(t);
+
+                    AnnualCalendar cal = new AnnualCalendar();
+                    sched.AddCalendar("annualCalendar", cal, false, true);
+
+                    IOperableTrigger calendarsTrigger = new SimpleTriggerImpl("calendarsTrigger", "test", 20, TimeSpan.FromMilliseconds(5));
+                    calendarsTrigger.CalendarName = "annualCalendar";
+
+                    JobDetailImpl jd = new JobDetailImpl("testJob", "test", typeof(NoOpJob));
+                    sched.ScheduleJob(jd, calendarsTrigger);
+
+                    // QRTZNET-93
+                    sched.AddCalendar("annualCalendar", cal, true, true);
+
+                    sched.AddCalendar("baseCalendar", new BaseCalendar(), false, true);
+                    sched.AddCalendar("cronCalendar", cronCalendar, false, true);
+                    sched.AddCalendar("dailyCalendar", new DailyCalendar(DateTime.Now.Date, DateTime.Now.AddMinutes(1)), false, true);
+                    sched.AddCalendar("holidayCalendar", holidayCalendar, false, true);
+                    sched.AddCalendar("monthlyCalendar", new MonthlyCalendar(), false, true);
+                    sched.AddCalendar("weeklyCalendar", new WeeklyCalendar(), false, true);
+
+                    sched.AddCalendar("cronCalendar", cronCalendar, true, true);
+                    sched.AddCalendar("holidayCalendar", holidayCalendar, true, true);
+
+                    Assert.IsNotNull(sched.GetCalendar("annualCalendar"));
+
+                    JobDetailImpl lonelyJob = new JobDetailImpl("lonelyJob", "lonelyGroup", typeof(SimpleRecoveryJob));
+                    lonelyJob.Durable = true;
+                    lonelyJob.RequestsRecovery = true;
+                    sched.AddJob(lonelyJob, false);
+                    sched.AddJob(lonelyJob, true);
+                    
+                    string schedId = sched.SchedulerInstanceId;
+
+                    int count = 1;
+
+                    JobDetailImpl job = new JobDetailImpl("job_" + count, schedId, typeof (SimpleRecoveryJob));
+
+                    // ask scheduler to re-Execute this job if it was in progress when
+                    // the scheduler went down...
+                    job.RequestsRecovery = true;
+                    IOperableTrigger trigger = new SimpleTriggerImpl("trig_" + count, schedId, 20, TimeSpan.FromSeconds(5));
+
+                    trigger.StartTimeUtc = DateTime.Now.AddMilliseconds(1000L);
+                    sched.ScheduleJob(job, trigger);
+
+                    // check that trigger was stored
+                    ITrigger persisted = sched.GetTrigger(new TriggerKey("trig_" + count, schedId));
+                    Assert.IsNotNull(persisted);
+                    Assert.IsTrue(persisted is SimpleTriggerImpl);
+
+                    count++;
+                    job = new JobDetailImpl("job_" + count, schedId, typeof (SimpleRecoveryJob));
+                    // ask scheduler to re-Execute this job if it was in progress when
+                    // the scheduler went down...
+                    job.RequestsRecovery = (true);
+                    trigger = new SimpleTriggerImpl("trig_" + count, schedId, 20, TimeSpan.FromSeconds(5));
+
+                    trigger.StartTimeUtc = (DateTime.Now.AddMilliseconds(2000L));
+                    sched.ScheduleJob(job, trigger);
+
+                    count++;
+                    job = new JobDetailImpl("job_" + count, schedId, typeof (SimpleRecoveryStatefulJob));
+                    // ask scheduler to re-Execute this job if it was in progress when
+                    // the scheduler went down...
+                    job.RequestsRecovery = (true);
+                    trigger = new SimpleTriggerImpl("trig_" + count, schedId, 20, TimeSpan.FromSeconds(3));
+
+                    trigger.StartTimeUtc = (DateTime.Now.AddMilliseconds(1000L));
+                    sched.ScheduleJob(job, trigger);
+
+                    count++;
+                    job = new JobDetailImpl("job_" + count, schedId, typeof (SimpleRecoveryJob));
+                    // ask scheduler to re-Execute this job if it was in progress when
+                    // the scheduler went down...
+                    job.RequestsRecovery = (true);
+                    trigger = new SimpleTriggerImpl("trig_" + count, schedId, 20, TimeSpan.FromSeconds(4));
+
+                    trigger.StartTimeUtc = (DateTime.Now.AddMilliseconds(1000L));
+                    sched.ScheduleJob(job, trigger);
+
+                    count++;
+                    job = new JobDetailImpl("job_" + count, schedId, typeof (SimpleRecoveryJob));
+                    // ask scheduler to re-Execute this job if it was in progress when
+                    // the scheduler went down...
+                    job.RequestsRecovery = (true);
+                    trigger = new SimpleTriggerImpl("trig_" + count, schedId, 20, TimeSpan.FromMilliseconds(4500));
+                    sched.ScheduleJob(job, trigger);
+
+                    count++;
+                    job = new JobDetailImpl("job_" + count, schedId, typeof (SimpleRecoveryJob));
+                    // ask scheduler to re-Execute this job if it was in progress when
+                    // the scheduler went down...
+                    job.RequestsRecovery = (true);
+                    IOperableTrigger ct = new CronTriggerImpl("cron_trig_" + count, schedId, "0/10 * * * * ?");
+                    ct.StartTimeUtc = DateTime.Now.AddMilliseconds(1000);
+
+                    sched.ScheduleJob(job, ct);
+
+                    count++;
+                    job = new JobDetailImpl("job_" + count, schedId, typeof (SimpleRecoveryJob));
+                    // ask scheduler to re-Execute this job if it was in progress when
+                    // the scheduler went down...
+                    job.RequestsRecovery = (true);
+                    NthIncludedDayTrigger nt = new NthIncludedDayTrigger("cron_trig_" + count, schedId);
+                    nt.StartTimeUtc = DateTime.Now.Date.AddMilliseconds(1000);
+                    nt.N = 1;
+
+                    sched.ScheduleJob(job, nt);
+
+                    sched.Start();
+
+                    sched.PauseAll();
+
+                    sched.ResumeAll();
+
+                    sched.PauseJob(new JobKey("job_1", schedId));
+
+                    sched.ResumeJob(new JobKey("job_1", schedId));
+
+                    sched.PauseJobGroup(schedId);
+                    
+                    Thread.Sleep(1000);
+
+                    sched.ResumeJobGroup(schedId);
+
+                    sched.PauseTrigger(new TriggerKey("trig_2", schedId));
+                    sched.ResumeTrigger(new TriggerKey("trig_2", schedId));
+
+                    sched.PauseTriggerGroup(schedId);
+                    
+                    Assert.AreEqual(1, sched.GetPausedTriggerGroups().Count);
+
+                    Thread.Sleep(1000);
+                    sched.ResumeTriggerGroup(schedId);
+
+
+                    Thread.Sleep(TimeSpan.FromSeconds(20));
+
+                    sched.Standby();
+
+                    CollectionAssert.IsNotEmpty(sched.GetCalendarNames());
+                    CollectionAssert.IsNotEmpty(sched.GetJobKeys(schedId));
+
+                    CollectionAssert.IsNotEmpty(sched.GetTriggersOfJob(new JobKey("job_2", schedId)));
+                    Assert.IsNotNull(sched.GetJobDetail(new JobKey("job_2", schedId)));
+
+                    sched.DeleteCalendar("cronCalendar");
+                    sched.DeleteCalendar("holidayCalendar");
+                    sched.DeleteJob(new JobKey("lonelyJob", "lonelyGroup"));
+                    
+                }
+            }
+            finally
+            {
+                sched.Shutdown(false);
+            }
+        }
+
+
+        [Test]
+        [Explicit]
+        public void TestSqlServerStress()
+        {
+            NameValueCollection properties = new NameValueCollection();
+
+            properties["quartz.scheduler.instanceName"] = "TestScheduler";
+            properties["quartz.scheduler.instanceId"] = "instance_one";
+            properties["quartz.threadPool.type"] = "Quartz.Simpl.SimpleThreadPool, Quartz";
+            properties["quartz.threadPool.threadCount"] = "10";
+            properties["quartz.threadPool.threadPriority"] = "Normal";
+            properties["quartz.jobStore.misfireThreshold"] = "60000";
+            properties["quartz.jobStore.type"] = "Quartz.Impl.AdoJobStore.JobStoreTX, Quartz";
+            properties["quartz.jobStore.driverDelegateType"] = "Quartz.Impl.AdoJobStore.StdAdoDelegate, Quartz";
+            properties["quartz.jobStore.useProperties"] = "false";
+            properties["quartz.jobStore.dataSource"] = "default";
+            properties["quartz.jobStore.tablePrefix"] = "QRTZ_";
+            properties["quartz.jobStore.clustered"] = clustered.ToString();
+
+            properties["quartz.jobStore.driverDelegateType"] = "Quartz.Impl.AdoJobStore.SqlServerDelegate, Quartz";
+            RunAdoJobStoreTest("SqlServer-20", "SQLServer", properties);
+            properties["quartz.jobStore.lockHandler.type"] = "Quartz.Impl.AdoJobStore.UpdateLockRowSemaphore, Quartz";
+
+            string connectionString;
+            if (!dbConnectionStrings.TryGetValue("SQLServer", out connectionString))
+            {
+                throw new Exception("Unknown connection string id: " + "SQLServer");
+            }
+            properties["quartz.dataSource.default.connectionString"] = connectionString;
+            properties["quartz.dataSource.default.provider"] = "SqlServer-20";
+
+            // First we must get a reference to a scheduler
+            ISchedulerFactory sf = new StdSchedulerFactory(properties);
+            IScheduler sched = sf.GetScheduler();
+
+            try
+            {
+
+                    CleanUp(sched);
+
+
+                if (scheduleJobs)
+                {
+                    ICalendar cronCalendar = new CronCalendar("0/5 * * * * ?");
+                    ICalendar holidayCalendar = new HolidayCalendar();
+
+                    for (int i = 0; i < 100000; ++i)
+                    {
+                        ITrigger trigger = new SimpleTriggerImpl("calendarsTrigger", "test", SimpleTriggerImpl.RepeatIndefinitely, TimeSpan.FromSeconds(1));
+                        JobDetailImpl jd = new JobDetailImpl("testJob", "test", typeof(NoOpJob));
+                        sched.ScheduleJob(jd, trigger);
+                    }
+                }
+                sched.Start();
+                Thread.Sleep(TimeSpan.FromSeconds(30));
+            }
+            finally
+            {
+                sched.Shutdown(false);
+            }
+
+        }
+
+        private static void CleanUp(IScheduler inScheduler)
+        {
+            // unschedule jobs
+            IList<string> groups = inScheduler.GetTriggerGroupNames();
+            foreach (string group in groups)
+            {
+                IList<TriggerKey> names = inScheduler.GetTriggerKeys(group);
+                for (int j = 0; j < names.Count; j++)
+                {
+                    inScheduler.UnscheduleJob(names[j]);
+                }
+            }
+
+            // delete jobs
+            groups = inScheduler.GetJobGroupNames();
+            foreach (string group in groups)
+            {
+                IList<JobKey> jobNames = inScheduler.GetJobKeys(group);
+                foreach (JobKey jobKey in jobNames)
+                {
+                    inScheduler.DeleteJob(jobKey);
+                }
+            }
+
+            inScheduler.DeleteCalendar("annualCalendar");
+            inScheduler.DeleteCalendar("baseCalendar");
+            inScheduler.DeleteCalendar("cronCalendar");
+            inScheduler.DeleteCalendar("dailyCalendar");
+            inScheduler.DeleteCalendar("holidayCalendar");
+            inScheduler.DeleteCalendar("monthlyCalendar");
+            inScheduler.DeleteCalendar("weeklyCalendar");
+        }
+
+        [Test]
+        [Explicit]
+        public void StressTest()
+        {
+            NameValueCollection properties = new NameValueCollection();
+
+            properties["quartz.scheduler.instanceName"] = "TestScheduler";
+            properties["quartz.scheduler.instanceId"] = "instance_one";
+            properties["quartz.threadPool.type"] = "Quartz.Simpl.SimpleThreadPool, Quartz";
+            properties["quartz.threadPool.threadCount"] = "10";
+            properties["quartz.threadPool.threadPriority"] = "Normal";
+            properties["quartz.jobStore.misfireThreshold"] = "60000";
+            properties["quartz.jobStore.type"] = "Quartz.Impl.AdoJobStore.JobStoreTX, Quartz";
+            properties["quartz.jobStore.driverDelegateType"] = "Quartz.Impl.AdoJobStore.StdAdoDelegate, Quartz";
+            properties["quartz.jobStore.useProperties"] = "false";
+            properties["quartz.jobStore.dataSource"] = "default";
+            properties["quartz.jobStore.tablePrefix"] = "QRTZ_";
+            properties["quartz.jobStore.clustered"] = "false";
+            properties["quartz.jobStore.driverDelegateType"] = "Quartz.Impl.AdoJobStore.SqlServerDelegate, Quartz";
+            properties["quartz.jobStore.lockHandler.type"] = "Quartz.Impl.AdoJobStore.UpdateLockRowSemaphore, Quartz";
+
+            string connectionString = "Server=(local);Database=quartz;Trusted_Connection=True;";
+            properties["quartz.dataSource.default.connectionString"] = connectionString;
+            properties["quartz.dataSource.default.provider"] = "SqlServer-20";
+
+            // First we must get a reference to a scheduler
+            ISchedulerFactory sf = new StdSchedulerFactory(properties);
+            IScheduler sched = sf.GetScheduler();
+
+            try
+            {
+                    CleanUp(sched);
+
+                    JobDetailImpl lonelyJob = new JobDetailImpl("lonelyJob", "lonelyGroup", typeof(SimpleRecoveryJob));
+                    lonelyJob.Durable = true;
+                    lonelyJob.RequestsRecovery = true;
+                    sched.AddJob(lonelyJob, false);
+                    sched.AddJob(lonelyJob, true);
+
+                    string schedId = sched.SchedulerInstanceId;
+
+                    JobDetailImpl job = new JobDetailImpl("job_to_use", schedId, typeof(SimpleRecoveryJob));
+
+                    for (int i = 0; i < 100000; ++i)
+                    {
+                        IOperableTrigger trigger = new SimpleTriggerImpl("stressing_simple", SimpleTriggerImpl.RepeatIndefinitely, TimeSpan.FromSeconds(1));
+                        trigger.StartTimeUtc = DateTime.Now.AddMilliseconds(i);
+                        sched.ScheduleJob(job, trigger);
+                    }
+
+                    for (int i = 0; i < 100000; ++i)
+                    {
+                        IOperableTrigger ct = new CronTriggerImpl("stressing_cron", "0/1 * * * * ?");
+                        ct.StartTimeUtc = DateTime.Now.AddMilliseconds(i);
+                        sched.ScheduleJob(job, ct);
+                    }
+    
+                    Stopwatch stopwatch = new Stopwatch();
+                    stopwatch.Start();
+                    sched.Start();
+                    Thread.Sleep(TimeSpan.FromMinutes(3));
+                    stopwatch.Stop();
+                    Console.WriteLine("Took: " + stopwatch.Elapsed);
+            }
+            finally
+            {
+                sched.Shutdown(false);
+            }
+        }
+
+    }
+
+    internal class DummyTriggerListener : ITriggerListener
+    {
+        public string Name
+        {
+            get { return GetType().FullName; }
+        }
+
+        public void TriggerFired(ITrigger trigger, IJobExecutionContext context)
+        {
+        }
+
+        public bool VetoJobExecution(ITrigger trigger, IJobExecutionContext context)
+        {
+            return false;
+        }
+
+        public void TriggerMisfired(ITrigger trigger)
+        {
+        }
+
+        public void TriggerComplete(ITrigger trigger, IJobExecutionContext context,
+                                    SchedulerInstruction triggerInstructionCode)
+        {
+        }
+    }
+
+    internal class DummyJobListener : IJobListener
+    {
+
+        public string Name
+        {
+            get { return GetType().FullName; }
+        }
+
+        public void JobToBeExecuted(IJobExecutionContext context)
+        {
+            
+        }
+
+        public void JobExecutionVetoed(IJobExecutionContext context)
+        {
+            
+        }
+
+        public void JobWasExecuted(IJobExecutionContext context, JobExecutionException jobException)
+        {
+            
+        }
+    }
+
+    public class SimpleRecoveryJob : IJob
+    {
+        private const string Count = "count";
+
+        /// <summary> 
+        /// Called by the <see cref="IScheduler" /> when a
+        /// <see cref="ITrigger" /> fires that is associated with
+        /// the <see cref="IJob" />.
+        /// </summary>
+        public virtual void Execute(IJobExecutionContext context)
+        {
+            // delay for ten seconds
+            try
+            {
+                Thread.Sleep(TimeSpan.FromSeconds(10));
+            }
+            catch (ThreadInterruptedException)
+            {
+            }
+
+            JobDataMap data = context.JobDetail.JobDataMap;
+            int count;
+            if (data.ContainsKey(Count))
+            {
+                count = data.GetInt(Count);
+            }
+            else
+            {
+                count = 0;
+            }
+            count++;
+            data.Put(Count, count);
+        }
+    }
+
+    [DisallowConcurrentExecution]
+    [PersistJobDataAfterExecution]
+    public class SimpleRecoveryStatefulJob : SimpleRecoveryJob
+    {
+    }
 }